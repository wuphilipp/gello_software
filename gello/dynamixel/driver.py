--- conflicted
+++ resolved
@@ -161,10 +161,7 @@
     def __init__(
         self,
         ids: Sequence[int],
-<<<<<<< HEAD
         servo_types: Sequence[str] | None = None,
-=======
->>>>>>> ddf02d26
         port: str = "/dev/ttyUSB0",
         baudrate: int = 57600,
         max_retries: int = 3,
@@ -192,7 +189,6 @@
         self._torque_enabled = False
         self._stop_thread = Event()
 
-<<<<<<< HEAD
         # Optional torque-current mapping
         self._servo_types = list(servo_types) if servo_types is not None else None
         if self._servo_types is not None:
@@ -204,8 +200,6 @@
             self.torque_to_current_map = None
             self.current_limits = None
 
-=======
->>>>>>> ddf02d26
         # Initialize with retry logic
         if not self._initialize_with_retries():
             if self._use_fake_fallback:
@@ -300,11 +294,8 @@
         """Initialize as a fake driver."""
         self._is_fake = True
         self._fake_joint_angles = np.zeros(len(self._ids), dtype=float)
-<<<<<<< HEAD
         self._fake_velocities = np.zeros(len(self._ids), dtype=float)
         self._fake_currents = np.zeros(len(self._ids), dtype=float)
-=======
->>>>>>> ddf02d26
 
     def set_joints(self, joint_angles: Sequence[float]):
         if len(joint_angles) != len(self._ids):
@@ -505,12 +496,9 @@
         _j = self._joint_angles.copy()
         return _j / 2048.0 * np.pi
 
-<<<<<<< HEAD
     def get_positions(self) -> np.ndarray:
         return self.get_joints()
-
-=======
->>>>>>> ddf02d26
+    
     def _check_port_availability(self) -> bool:
         """Check if the port is available and not being used by other processes."""
         try:
